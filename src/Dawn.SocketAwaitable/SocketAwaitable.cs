﻿// Copyright
// ----------------------------------------------------------------------------------------------------------
//  <copyright file="SocketAwaitable.cs" company="https://github.com/safakgur/Dawn.SocketAwaitable">
//      MIT
//  </copyright>
//  <license>
//      This source code is subject to terms and conditions of The MIT License (MIT).
//      A copy of the license can be found in the License.txt file at the root of this distribution.
//  </license>
//  <summary>
//      Provides an awaitable, re-usable class that represents awaitable arguments for asynchronous socket
//      operations.
//  </summary>
// ----------------------------------------------------------------------------------------------------------

namespace Dawn.Net.Sockets
{
    using System;
    using System.Diagnostics;
    using System.Net;
    using System.Net.Sockets;

    /// <summary>
    ///     Represents awaitable and re-usable socket arguments.
    /// </summary>
    public sealed class SocketAwaitable : IDisposable
    {
        #region Fields
        /// <summary>
        ///     A cached, empty array of bytes.
        /// </summary>
        [DebuggerBrowsable(DebuggerBrowsableState.Never)]
        private static readonly byte[] emptyArray = new byte[0];
        
        /// <summary>
        ///     Asynchronous socket arguments for internal use.
        /// </summary>
        [DebuggerBrowsable(DebuggerBrowsableState.Never)]
        private readonly SocketAsyncEventArgs arguments = new SocketAsyncEventArgs();

        /// <summary>
        ///     An object that can be used to synchronize access to the <see cref="SocketAwaitable" />.
        /// </summary>
        [DebuggerBrowsable(DebuggerBrowsableState.Never)]
        private readonly object syncRoot = new object();

        /// <summary>
        ///     An awaiter that waits the completions of asynchronous socket operations.
        /// </summary>
        private readonly SocketAwaiter awaiter;

        /// <summary>
        ///     A value indicating whether the <see cref="SocketAwaitable" /> is disposed.
        /// </summary>
        [DebuggerBrowsable(DebuggerBrowsableState.Never)]
        private bool isDisposed;
<<<<<<< HEAD
=======

        /// <summary>
        ///     A value that indicates whether the socket operations using the <see cref="SocketAwaitable" />
        ///     should capture the current synchronization context and attempt to marshall their continuations
        ///     back to the captured context.
        /// </summary>
        [DebuggerBrowsable(DebuggerBrowsableState.Never)]
        private bool shouldCaptureContext;
>>>>>>> 844a51c4
        #endregion

        #region Constructors
        /// <summary>
        ///     Initializes a new instance of the <see cref="SocketAwaitable" /> class.
        /// </summary>
        public SocketAwaitable()
        {
            this.awaiter = new SocketAwaiter(this);
        }
        #endregion

        #region Properties
        /// <summary>
        ///     Gets the socket created for accepting a connection with an asynchronous socket method.
        /// </summary>
        public Socket AcceptSocket
        {
            get { return this.Arguments.AcceptSocket; }
        }

        /// <summary>
        ///     Gets or sets the data buffer to use with the asynchronous socket methods.
        ///     Setting <see cref="Buffer" /> makes <see cref="Transferred" /> unreliable, so make sure you
        ///     checked <see cref="Transferred" /> before changing the value of <see cref="Buffer" />.
        /// </summary>
        /// <exception cref="ArgumentException">
        ///     <paramref name="value" />'s array is null.
        /// </exception>
        public ArraySegment<byte> Buffer
        {
<<<<<<< HEAD
            get { return new ArraySegment<byte>(this.Arguments.Buffer ?? emptyArray, this.Arguments.Offset, this.Arguments.Count); }
            set { this.Arguments.SetBuffer(value.Array ?? emptyArray, value.Offset, value.Count); }
=======
            get
            {
                lock (this.syncRoot)
                    return new ArraySegment<byte>(this.Arguments.Buffer ?? emptyArray, this.Arguments.Offset, this.Arguments.Count);
            }

            set
            {
                lock (this.syncRoot)
                    this.Arguments.SetBuffer(value.Array ?? emptyArray, value.Offset, value.Count);
            }
>>>>>>> 844a51c4
        }

        /// <summary>
        ///     Gets the segment of the data buffer that holds the transferred bytes.
        /// </summary>
        public ArraySegment<byte> Transferred
        {
            get
            {
                lock (this.syncRoot)
                {
                    var buffer = this.Buffer;
                    var array = buffer.Array;
                    var offset = buffer.Offset;
                    var count = this.Arguments.BytesTransferred;
                    if (count > array.Length - offset)
                        return new ArraySegment<byte>(emptyArray);
                    else
                        return new ArraySegment<byte>(array, offset, count);
                }
            }
        }

        /// <summary>
        ///     Gets the exception in the case of a connection failure when a <see cref="DnsEndPoint" /> was used.
        /// </summary>
        public Exception ConnectByNameError
        {
            get { return this.Arguments.ConnectByNameError; }
        }

        /// <summary>
        ///     Gets or sets a value indicating whether a socket can be reused after a disconnect operation.
        /// </summary>
        public bool DisconnectReuseSocket
        {
            get { return this.Arguments.DisconnectReuseSocket; }
            set { this.Arguments.DisconnectReuseSocket = value; }
        }

        /// <summary>
        ///     Gets the type of socket operation most recently performed with this context object.
        /// </summary>
        public SocketAsyncOperation LastOperation
        {
            get { return this.Arguments.LastOperation; }
        }

        /// <summary>
        ///     Gets or sets the remote IP endpoint for an asynchronous operation.
        /// </summary>
        public EndPoint RemoteEndPoint
        {
            get { return this.Arguments.RemoteEndPoint; }
            set { this.Arguments.RemoteEndPoint = value; }
        }

        /// <summary>
        ///     Gets or sets the behavior of an asynchronous operation.
        /// </summary>
        public SocketFlags SocketFlags
        {
            get { return this.Arguments.SocketFlags; }
            set { this.Arguments.SocketFlags = value; }
        }

        /// <summary>
        ///     Gets or sets a user or application object associated with this asynchronous socket operation.
        /// </summary>
        public object UserToken
        {
            get { return this.Arguments.UserToken; }
            set { this.Arguments.UserToken = value; }
        }

        /// <summary>
<<<<<<< HEAD
=======
        ///     Gets or sets a value indicating whether the socket operations using the
        ///     <see cref="SocketAwaitable" /> should capture the current synchronization context and attempt
        ///     to marshall their continuations back to the captured context.
        /// </summary>
        /// <exception cref="InvalidOperationException">
        ///     A socket operation was already in progress using the current <see cref="SocketAwaitable" />.
        /// </exception>
        public bool ShouldCaptureContext
        {
            get
            {
                return this.shouldCaptureContext;
            }

            set
            {
                lock (this.awaiter.SyncRoot)
                    if (this.awaiter.IsCompleted)
                        this.shouldCaptureContext = value;
                    else
                        throw new InvalidOperationException(
                            "A socket operation is already in progress using the same awaitable arguments.");
            }
        }

        /// <summary>
>>>>>>> 844a51c4
        ///     Gets a value indicating whether the <see cref="SocketAwaitable" /> is disposed.
        /// </summary>
        public bool IsDisposed
        {
            get { return this.isDisposed; }
        }

        /// <summary>
        ///     Gets the asynchronous socket arguments for internal use.
        /// </summary>
        internal SocketAsyncEventArgs Arguments
        {
            get { return this.arguments; }
        }
        #endregion

        #region Methods
        /// <summary>
        ///     Clears the buffer, accepted socket, remote endpoint, socket flags and user token to prepare
        ///     <see cref="SocketAwaitable" /> for pooling.
        /// </summary>
        public void Clear()
        {
            this.Arguments.AcceptSocket = null;
            this.Arguments.SetBuffer(emptyArray, 0, 0);
            this.RemoteEndPoint = null;
            this.SocketFlags = SocketFlags.None;
            this.UserToken = null;
        }

        /// <summary>
        ///     Gets the awaitable object to await a socket operation.
        /// </summary>
        /// <returns>
        ///     A <see cref="SocketAwaiter" /> used to await this <see cref="SocketAwaitable" />.
        /// </returns>
        public SocketAwaiter GetAwaiter()
        {
            return this.awaiter;
        }

        /// <summary>
        ///     Releases all resources used by <see cref="SocketAwaitable" />.
        /// </summary>
        public void Dispose()
        {
            lock (this.syncRoot)
                if (!this.IsDisposed)
                {
                    this.arguments.Dispose();
                    this.isDisposed = true;
                }
        }
        #endregion
    }
}<|MERGE_RESOLUTION|>--- conflicted
+++ resolved
@@ -54,8 +54,6 @@
         /// </summary>
         [DebuggerBrowsable(DebuggerBrowsableState.Never)]
         private bool isDisposed;
-<<<<<<< HEAD
-=======
 
         /// <summary>
         ///     A value that indicates whether the socket operations using the <see cref="SocketAwaitable" />
@@ -64,7 +62,6 @@
         /// </summary>
         [DebuggerBrowsable(DebuggerBrowsableState.Never)]
         private bool shouldCaptureContext;
->>>>>>> 844a51c4
         #endregion
 
         #region Constructors
@@ -96,10 +93,6 @@
         /// </exception>
         public ArraySegment<byte> Buffer
         {
-<<<<<<< HEAD
-            get { return new ArraySegment<byte>(this.Arguments.Buffer ?? emptyArray, this.Arguments.Offset, this.Arguments.Count); }
-            set { this.Arguments.SetBuffer(value.Array ?? emptyArray, value.Offset, value.Count); }
-=======
             get
             {
                 lock (this.syncRoot)
@@ -111,7 +104,6 @@
                 lock (this.syncRoot)
                     this.Arguments.SetBuffer(value.Array ?? emptyArray, value.Offset, value.Count);
             }
->>>>>>> 844a51c4
         }
 
         /// <summary>
@@ -188,8 +180,6 @@
         }
 
         /// <summary>
-<<<<<<< HEAD
-=======
         ///     Gets or sets a value indicating whether the socket operations using the
         ///     <see cref="SocketAwaitable" /> should capture the current synchronization context and attempt
         ///     to marshall their continuations back to the captured context.
@@ -216,7 +206,6 @@
         }
 
         /// <summary>
->>>>>>> 844a51c4
         ///     Gets a value indicating whether the <see cref="SocketAwaitable" /> is disposed.
         /// </summary>
         public bool IsDisposed
