--- conflicted
+++ resolved
@@ -16,11 +16,7 @@
 
 ## Analysis
 ### SocketAwaitable Class
-<<<<<<< HEAD
-SocketAwaitable is an awaitable alternative for SocketAsyncEventArgs, therefore it exposes most of its functionalities. 
-=======
 SocketAwaitable is a complete, awaitable alternative for SocketAsyncEventArgs.
->>>>>>> 70782e5b
 
 #### Major Differences
 These are the differences that seperate SocketAwaitable from SocketAsyncEventArgs the most.
@@ -54,11 +50,7 @@
     }
     ```
 
-<<<<<<< HEAD
-2. SocketAwaitable has a boolean property called **ShouldCaptureContext** which, if set to true, causes the socket operations using the SocketAwaitable to capture the current synchronization context before they begin, and marshall the continuation back to the captured context.
-=======
 2. SocketAwaitable has a boolean property called **ShouldCaptureContext** which, if set to true, causes the socket operations using the SocketAwaitable to capture the current synchronization context before they begin, and marshal the continuation back to the captured context.
->>>>>>> 70782e5b
     ```csharp
     private async Task ConnectAsync(Socket s, EndPoint endPoint)
     {
@@ -94,13 +86,7 @@
                 break;
         }
         
-<<<<<<< HEAD
-        // Clears all state information.
-        // In this case, the only state information is RemoteEndPoint.
-        a.Clear();
-=======
         a.Clear(); // Clears `a.RemoteEndPoint`.
->>>>>>> 70782e5b
         this.pool.Add(a);
         
         return result == SocketError.Success;
@@ -129,11 +115,7 @@
 
 2. Buffer, Offset and Count properties of SocketAsyncEventArgs are exposed as one ArraySegment&lt;byte&gt; property called **Buffer** in SocketAwaitable. It's Array property is never null and returns a static, empty array if no buffer is specified. SetBuffer also doesn't exist in SocketAwaitable. Calling Clear method clears Buffer.
 
-<<<<<<< HEAD
-   Like Buffer, BytesTransferred is also exposed as an ArraySegment&lt;byte&gt; property called **Transferred**, which provides the same array and offset with Buffer but gives the number of the transferred bytes as count. Since calling Clear method clears Buffer, it also causes Transferred to return empty.
-=======
    Like Buffer, BytesTransferred is also exposed as an ArraySegment&lt;byte&gt; property called **Transferred**, which provides the same array and offset with the used buffer but gives the number of the transferred bytes as count.
->>>>>>> 70782e5b
     ```csharp
     private readonly SocketAwaitablePool pool = new SocketAwaitablePool(10000);
     private readonly BufferManager bufferManager = new BufferManager(1024, 10000);
@@ -175,11 +157,7 @@
     }
     ```
 
-<<<<<<< HEAD
-3. **BufferList** is not supported in SocketAwaitable. One reason for this is that SocketAsyncEventArgs copies the specified list into an array on assignment and internally, uses the copied array. This means the methods that manipulate the list like `e.BufferList.Add(list)` doesn't work, which I think is a bad decision regarding API design. Also, using BlockingBufferManager class to manage buffers makes using BufferList redundant.
-=======
 3. **BufferList** is not supported in SocketAwaitable. One reason for this is that SocketAsyncEventArgs copies the specified list into an array on assignment and internally, uses the copied array. This means the methods that manipulate the list like `e.BufferList.Add(buffer)` doesn't work, which I think is a bad decision regarding API design. Also, using BlockingBufferManager class to manage buffers makes using BufferList redundant.
->>>>>>> 70782e5b
 4. **ConnectSocket** is not supported in SocketAwaitable, since it has no use in an awaitable class like it has in SocketAsyncEventArgs.
 5. **SocketClientAccessPolicyProtocol** is not supported in SocketAwaitable, since it's already marked with ObsoleteAttribute and there is no point in exposing it.
 6. **SocketError** is not supported in SocketAwaitable, since it is the return type of SocketAwaiter.GetResult. That means the users can check the result of every asynchronous socket operation, right after awaiting the operation. Therefore, there is no need to have SocketError as a property of SocketAwaitable.
@@ -318,8 +296,6 @@
 var buffer3 = manager.GetBuffer();
 ```
 
-<<<<<<< HEAD
-=======
 ## Contributions
 You can create a pull request if you're interested in contributing the project.
 
@@ -328,6 +304,5 @@
 
 You can also create an [issue](https://github.com/safakgur/Dawn.SocketAwaitable/issues/new) or [send me an e-mail](mailto:safak9ur@gmail.com) for feature requests.
 
->>>>>>> 70782e5b
 ## License
 See [License.txt](License.txt).